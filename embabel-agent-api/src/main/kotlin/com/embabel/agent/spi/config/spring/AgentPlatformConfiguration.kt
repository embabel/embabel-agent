/*
 * Copyright 2024-2025 Embabel Software, Inc.
 *
 * Licensed under the Apache License, Version 2.0 (the "License");
 * you may not use this file except in compliance with the License.
 * You may obtain a copy of the License at
 *
 * http://www.apache.org/licenses/LICENSE-2.0
 *
 * Unless required by applicable law or agreed to in writing, software
 * distributed under the License is distributed on an "AS IS" BASIS,
 * WITHOUT WARRANTIES OR CONDITIONS OF ANY KIND, either express or implied.
 * See the License for the specific language governing permissions and
 * limitations under the License.
 */
package com.embabel.agent.spi.config.spring

import com.embabel.agent.api.channel.DevNullOutputChannel
import com.embabel.agent.api.channel.OutputChannel
import com.embabel.agent.api.event.AgenticEventListener
import com.embabel.agent.core.ToolGroup
import com.embabel.agent.spi.*
import com.embabel.agent.spi.logging.ColorPalette
import com.embabel.agent.spi.logging.DefaultColorPalette
import com.embabel.agent.spi.logging.LoggingAgenticEventListener
import com.embabel.agent.spi.support.*
import com.embabel.agent.spi.support.springai.DefaultToolDecorator
import com.embabel.common.ai.model.*
import com.embabel.common.core.MobyNameGenerator
import com.embabel.common.core.NameGenerator
import com.embabel.common.textio.template.JinjavaTemplateRenderer
import com.embabel.common.textio.template.TemplateRenderer
import com.embabel.common.util.StringTransformer
import com.embabel.common.util.loggerFor
import com.fasterxml.jackson.databind.ObjectMapper
import io.micrometer.observation.ObservationRegistry
import org.springframework.beans.factory.ObjectProvider
import org.springframework.beans.factory.annotation.Autowired
import org.springframework.beans.factory.annotation.Qualifier
import org.springframework.boot.autoconfigure.condition.ConditionalOnMissingBean
import org.springframework.boot.context.properties.EnableConfigurationProperties
import org.springframework.context.ApplicationContext
import org.springframework.context.annotation.Bean
import org.springframework.context.annotation.Configuration
import org.springframework.context.annotation.Primary
import org.springframework.http.converter.json.Jackson2ObjectMapperBuilder


/**
 * Core configuration for AgentPlatform
 */
@Configuration
@EnableConfigurationProperties(
    ConfigurableModelProviderProperties::class,
    AgentPlatformProperties::class,
    ProcessRepositoryProperties::class,
)
class AgentPlatformConfiguration(
) {

    /**
     * Used for process id generation
     */
    @Bean
    fun nameGenerator(): NameGenerator = MobyNameGenerator

    @Bean
    fun toolDecorator(
        toolGroupResolver: ToolGroupResolver,
        observationRegistry: ObjectProvider<ObservationRegistry>,
    ): ToolDecorator {
        loggerFor<AgentPlatformConfiguration>().info(
            "Creating default ToolDecorator with toolGroupResolver: {}, observationRegistry: {}",
            toolGroupResolver.infoString(verbose = false),
            observationRegistry,
        )
        return DefaultToolDecorator(
            toolGroupResolver = toolGroupResolver,
            observationRegistry = observationRegistry.getIfUnique { ObservationRegistry.NOOP },
            outputTransformer = StringTransformer(),
        )
    }

    @Bean
    fun templateRenderer(): TemplateRenderer = JinjavaTemplateRenderer()

    /**
     * Fallback if we don't have a more interesting logger
     */
    @Bean
    @ConditionalOnMissingBean(LoggingAgenticEventListener::class)
    fun defaultLogger(): LoggingAgenticEventListener = LoggingAgenticEventListener()

    @Bean
    @Primary
    fun eventListener(listeners: List<AgenticEventListener>): AgenticEventListener =
        AgenticEventListener.from(listeners)


    @Bean
    @ConditionalOnMissingBean(ColorPalette::class)
    fun defaultColorPalette(): ColorPalette = DefaultColorPalette()

    @Bean
    @ConditionalOnMissingBean(name = ["embabelJacksonObjectMapper"])
    fun embabelJacksonObjectMapper(builder: Jackson2ObjectMapperBuilder): ObjectMapper {
        return builder.createXmlMapper(false).build()
    }

    @Bean
    fun ranker(
        llmOperations: LlmOperations,
        rankingProperties: RankingProperties,
    ): Ranker = LlmRanker(
        llmOperations = llmOperations,
        rankingProperties = rankingProperties,
    )

    @Bean
    fun agentProcessRepository(
        processRepositoryProperties: ProcessRepositoryProperties,
    ): AgentProcessRepository = InMemoryAgentProcessRepository(processRepositoryProperties)

    @Bean
    fun contextRepository(
        contextRepositoryProperties: ContextRepositoryProperties,
    ): ContextRepository = InMemoryContextRepository(contextRepositoryProperties)

    @Bean
    fun toolGroupResolver(
        toolGroups: List<ToolGroup>,
        toolGroupProviders: List<List<ToolGroup>>,
    ): ToolGroupResolver {
        val allToolGroups = buildList {
            addAll(toolGroups)
            toolGroupProviders.forEach { addAll(it) }
        }
        return RegistryToolGroupResolver(
            name = "SpringBeansToolGroupResolver",
            allToolGroups
        )
    }

    /**
     * Gets registered as an event listener
     */
    @Bean
    fun toolsStats() = AgenticEventListenerToolsStats()

    @Bean
    fun actionScheduler(): OperationScheduler =
        ProcessOptionsOperationScheduler()

    /**
     * Create a `ModelProvider` bean named `"modelProvider"`.
     *
     * Collects all available `Llm` and `EmbeddingService` beans from the provided
     * [ApplicationContext] and constructs a [ConfigurableModelProvider] configured
     * with the supplied [ConfigurableModelProviderProperties].
     *
     * The parameters `dockerLocalModelsConfig` and `ollamaModelsConfig` are
     * optional markers used to trigger related auto-configuration when present;
     * they are not accessed directly by this method.
     *
     * @param applicationContext the Spring application context used to discover model beans
     * @param properties configuration properties for the model provider
     * @param dockerLocalModelsConfig optional marker bean for docker-local models auto-configuration
     * @param ollamaModelsConfig optional marker bean for Ollama models auto-configuration
     * @return a configured [ModelProvider] instance that exposes discovered LLMs and embedding services
     */
    @Bean(name = ["modelProvider"])
    fun modelProvider(
        applicationContext: ApplicationContext,
        properties: ConfigurableModelProviderProperties,
        @Autowired(required = false)
        @Qualifier("anthropicModelsConfig") anthropicModelsConfig: Any?,
        @Autowired(required = false)
        @Qualifier("bedrockModelsConfig") bedrockModelsConfig: Any?,
        @Autowired(required = false)
        @Qualifier("dockerLocalModelsConfig") dockerLocalModelsConfig: Any?,
        @Autowired(required = false)
<<<<<<< HEAD
        @Qualifier("googleGenAiModelsConfig") googleGenAiModelsConfig: Any?,
=======
        @Qualifier("lmStudioModelsConfig") lmStudioModelsConfig: Any?,
>>>>>>> 76d9e9cf
        @Autowired(required = false)
        @Qualifier("ollamaModelsConfig") ollamaModelsConfig: Any?,
        @Autowired(required = false)
        @Qualifier("openAiModelsConfig") openAiModelsConfig: Any?,
        @Autowired(required = false)
        @Qualifier("geminiModelsConfig") geminiModelsConfig: Any?,
    ): ModelProvider {

        return ConfigurableModelProvider(
            llms = applicationContext.getBeansOfType(Llm::class.java).values.toList(),
            embeddingServices = applicationContext.getBeansOfType(EmbeddingService::class.java).values.toList(),
            properties = properties,
        )
    }

    @Bean
    fun autoLlmSelectionCriteriaResolver(
    ): AutoLlmSelectionCriteriaResolver = AutoLlmSelectionCriteriaResolver.DEFAULT

    @Bean
    fun outputChannel(): OutputChannel {
        return DevNullOutputChannel
    }

}<|MERGE_RESOLUTION|>--- conflicted
+++ resolved
@@ -179,11 +179,8 @@
         @Autowired(required = false)
         @Qualifier("dockerLocalModelsConfig") dockerLocalModelsConfig: Any?,
         @Autowired(required = false)
-<<<<<<< HEAD
         @Qualifier("googleGenAiModelsConfig") googleGenAiModelsConfig: Any?,
-=======
         @Qualifier("lmStudioModelsConfig") lmStudioModelsConfig: Any?,
->>>>>>> 76d9e9cf
         @Autowired(required = false)
         @Qualifier("ollamaModelsConfig") ollamaModelsConfig: Any?,
         @Autowired(required = false)
